<<<<<<< HEAD
language: python
sudo: false
dist: trusty

python:
  - "2.7"

addons:
  apt:
    packages:
     - python-pip
     - xsltproc

env:
  global:
   - GOPATH="${TRAVIS_BUILD_DIR}/.go_workspace"
   - mmark_src=github.com/miekg/mmark/mmark
   - mmark=./mmark

install:
 - git clone --depth=1 https://github.com/tabatkins/bikeshed.git
 - pip install --editable bikeshed
 - bikeshed update
 - pip install xml2rfc!=2.15.0
 - if head -1 -q *.md | grep '^\-\-\-' >/dev/null 2>&1; then gem install --no-doc kramdown-rfc2629; fi
 - if head -1 -q *.md | grep '^%%%' >/dev/null 2>&1; then go get "$mmark_src" && go build "$mmark_src"; fi

script:
 - bikeshed --die-on=warning spec loading.bs
 - make
 - make issues || make issues DISABLE_ISSUE_FETCH=true && make gh-issues
 - make gh-pages

deploy:
  provider: script
  script: make upload
  skip_cleanup: true
  on:
    tags: true
=======
stages:
  - go
  - spec

jobs:
  include:
    - stage: go
      language: go
      env:
        - GO111MODULE=on
      script: go test -v ./go/...

    - stage: spec
      language: python
      sudo: false
      dist: trusty

      python:
        - "2.7"

      addons:
        apt:
          packages:
           - python-pip
           - xsltproc

      env:
        global:
         - GOPATH="${TRAVIS_BUILD_DIR}/.go_workspace"
         - mmark_src=github.com/miekg/mmark/mmark
         - mmark=./mmark

      install:
       - git clone --depth=1 https://github.com/tabatkins/bikeshed.git
       - pip install --editable bikeshed
       - bikeshed update
       - pip install xml2rfc!=2.15.0
       - if head -1 -q *.md | grep '^\-\-\-' >/dev/null 2>&1; then gem install --no-doc kramdown-rfc2629; fi
       - if head -1 -q *.md | grep '^%%%' >/dev/null 2>&1; then go get "$mmark_src" && go build "$mmark_src"; fi

      script:
       - bikeshed spec loading.bs
       - make
       - make issues || make issues DISABLE_ISSUE_FETCH=true && make gh-issues
       - make gh-pages

      deploy:
        provider: script
        script: make upload
        skip_cleanup: true
        on:
          tags: true
>>>>>>> 22df502b
<|MERGE_RESOLUTION|>--- conflicted
+++ resolved
@@ -1,44 +1,3 @@
-<<<<<<< HEAD
-language: python
-sudo: false
-dist: trusty
-
-python:
-  - "2.7"
-
-addons:
-  apt:
-    packages:
-     - python-pip
-     - xsltproc
-
-env:
-  global:
-   - GOPATH="${TRAVIS_BUILD_DIR}/.go_workspace"
-   - mmark_src=github.com/miekg/mmark/mmark
-   - mmark=./mmark
-
-install:
- - git clone --depth=1 https://github.com/tabatkins/bikeshed.git
- - pip install --editable bikeshed
- - bikeshed update
- - pip install xml2rfc!=2.15.0
- - if head -1 -q *.md | grep '^\-\-\-' >/dev/null 2>&1; then gem install --no-doc kramdown-rfc2629; fi
- - if head -1 -q *.md | grep '^%%%' >/dev/null 2>&1; then go get "$mmark_src" && go build "$mmark_src"; fi
-
-script:
- - bikeshed --die-on=warning spec loading.bs
- - make
- - make issues || make issues DISABLE_ISSUE_FETCH=true && make gh-issues
- - make gh-pages
-
-deploy:
-  provider: script
-  script: make upload
-  skip_cleanup: true
-  on:
-    tags: true
-=======
 stages:
   - go
   - spec
@@ -80,7 +39,7 @@
        - if head -1 -q *.md | grep '^%%%' >/dev/null 2>&1; then go get "$mmark_src" && go build "$mmark_src"; fi
 
       script:
-       - bikeshed spec loading.bs
+       - bikeshed --die-on=warning spec loading.bs
        - make
        - make issues || make issues DISABLE_ISSUE_FETCH=true && make gh-issues
        - make gh-pages
@@ -90,5 +49,4 @@
         script: make upload
         skip_cleanup: true
         on:
-          tags: true
->>>>>>> 22df502b
+          tags: true